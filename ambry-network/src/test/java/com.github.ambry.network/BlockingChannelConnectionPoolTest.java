package com.github.ambry.network;

import com.codahale.metrics.MetricRegistry;
import com.github.ambry.config.ConnectionPoolConfig;
import com.github.ambry.config.NetworkConfig;
import com.github.ambry.config.VerifiableProperties;
import java.io.IOException;
<<<<<<< HEAD
import java.util.ArrayList;
=======
>>>>>>> d5fbd568
import java.util.HashMap;
import java.util.Map;
import java.util.Properties;
import java.util.concurrent.CountDownLatch;
import java.util.concurrent.TimeUnit;
import java.util.concurrent.atomic.AtomicReference;
import org.junit.After;
import org.junit.Assert;
import org.junit.Test;


/**
 * Test for the blocking channel connection pool
 */
public class BlockingChannelConnectionPoolTest {

  private SocketServer server1 = null;
  private SocketServer server2 = null;
  private SocketServer server3 = null;

  public BlockingChannelConnectionPoolTest()
      throws InterruptedException, IOException {
    Properties props = new Properties();
    props.setProperty("port", "6667");
    VerifiableProperties propverify = new VerifiableProperties(props);
    NetworkConfig config = new NetworkConfig(propverify);
    ArrayList<Port> ports = new ArrayList<Port>();
    ports.add(new Port(6667, PortType.PLAINTEXT));
    ports.add(new Port(7667, PortType.SSL));
    server1 = new SocketServer(config, new MetricRegistry(), ports);
    server1.start();
    props.setProperty("port", "6668");
    propverify = new VerifiableProperties(props);
    config = new NetworkConfig(propverify);
    ports = new ArrayList<Port>();
    ports.add(new Port(6668, PortType.PLAINTEXT));
    ports.add(new Port(7668, PortType.SSL));
    server2 = new SocketServer(config, new MetricRegistry(), ports);
    server2.start();
    props.setProperty("port", "6669");
    propverify = new VerifiableProperties(props);
    config = new NetworkConfig(propverify);
    ports = new ArrayList<Port>();
    ports.add(new Port(6669, PortType.PLAINTEXT));
    ports.add(new Port(7669, PortType.SSL));
    server3 = new SocketServer(config, new MetricRegistry(), ports);
    server3.start();
  }

  @After
  public void cleanup() {
    server1.shutdown();
    server2.shutdown();
    server3.shutdown();
  }

  class BlockingChannelInfoThread implements Runnable {
    private final BlockingChannelInfo channelInfo;
    private final CountDownLatch channelCount;
    private final CountDownLatch shouldRelease;
    private final CountDownLatch releaseComplete;
    private final boolean destroyConnection;
    private final AtomicReference<Exception> exception;

    public BlockingChannelInfoThread(BlockingChannelInfo channelInfo, CountDownLatch channelCount,
        CountDownLatch shouldRelease, CountDownLatch releaseComplete, boolean destroyConnection,
        AtomicReference<Exception> exception) {
      this.channelInfo = channelInfo;
      this.channelCount = channelCount;
      this.shouldRelease = shouldRelease;
      this.releaseComplete = releaseComplete;
      this.destroyConnection = destroyConnection;
      this.exception = exception;
    }

    @Override
    public void run() {
      try {
        BlockingChannel channel = channelInfo.getBlockingChannel(1000);
        channelCount.countDown();
        if (shouldRelease.await(1000, TimeUnit.MILLISECONDS)) {
          if (destroyConnection) {
            channelInfo.destroyBlockingChannel(channel);
          } else {
            channelInfo.releaseBlockingChannel(channel);
          }
        } else if (exception.get() == null) {
          exception.set(new Exception("Timed out waiting for signal to release connections"));
        }
      } catch (Exception e) {
        exception.set(e);
      } finally {
        releaseComplete.countDown();
      }
    }
  }

  @Test
  public void testBlockingChannelInfoForPlainText()
      throws Exception {
    testBlockingChannelInfo("127.0.0.1", new Port(6667, PortType.PLAINTEXT), 5, 2);
  }

  @Test
  public void testBlockingChannelInfoForSSL()
      throws Exception {
    testBlockingChannelInfo("127.0.0.1", new Port(7667, PortType.SSL), 2, 5);
  }

  private void testBlockingChannelInfo(String host, Port port, int maxConnectionsPerPortPlainText,
      int maxConnectionsPerPortSSL)
      throws Exception {
    Properties props = new Properties();
<<<<<<< HEAD
    props.put("connectionpool.max.connections.per.port.plain.text", "" + maxConnectionsPerPortPlainText);
    props.put("connectionpool.max.connections.per.port.ssl", "" + maxConnectionsPerPortSSL);
    int maxConnectionsPerChannel =
        (port.getPortType() == PortType.PLAINTEXT) ? maxConnectionsPerPortPlainText : maxConnectionsPerPortSSL;
=======
    props.put("connectionpool.max.connections.per.host", "5");
    createAndReleaseSingleChannelTest(props);
    overSubscriptionTest(props, true);
    overSubscriptionTest(props, false);
    underSubscriptionTest(props);
  }

  private void createAndReleaseSingleChannelTest(Properties props)
      throws InterruptedException, ConnectionPoolTimeoutException {
>>>>>>> d5fbd568
    BlockingChannelInfo channelInfo =
        new BlockingChannelInfo(new ConnectionPoolConfig(new VerifiableProperties(props)), host, port.getPort(),
            new MetricRegistry(), port.getPortType());
    Assert.assertEquals(channelInfo.getNumberOfConnections(), 0);
    BlockingChannel blockingChannel = channelInfo.getBlockingChannel(1000);
    Assert.assertEquals(channelInfo.getNumberOfConnections(), 1);
    channelInfo.releaseBlockingChannel(blockingChannel);
    Assert.assertEquals(channelInfo.getNumberOfConnections(), 1);
<<<<<<< HEAD
    AtomicInteger channelCount = new AtomicInteger(2 * maxConnectionsPerChannel);
    CountDownLatch releaseLatch = new CountDownLatch(1);
    for (int i = 0; i < 2 * maxConnectionsPerChannel; i++) {
=======
  }

  private void overSubscriptionTest(Properties props, boolean destroyConnection)
      throws Exception {
    AtomicReference<Exception> exception = new AtomicReference<Exception>();
    BlockingChannelInfo channelInfo =
        new BlockingChannelInfo(new ConnectionPoolConfig(new VerifiableProperties(props)), "127.0.0.1", 6667,
            new MetricRegistry());

    CountDownLatch channelCount = new CountDownLatch(5);
    CountDownLatch shouldRelease = new CountDownLatch(1);
    CountDownLatch releaseComplete = new CountDownLatch(10);
    for (int i = 0; i < 5; i++) {
>>>>>>> d5fbd568
      BlockingChannelInfoThread infoThread =
          new BlockingChannelInfoThread(channelInfo, channelCount, shouldRelease, releaseComplete, destroyConnection,
              exception);
      Thread t = new Thread(infoThread);
      t.start();
    }
<<<<<<< HEAD
    while (channelCount.get() != maxConnectionsPerChannel) {
      Thread.sleep(2);
    }
    Assert.assertEquals(channelInfo.getNumberOfConnections(), maxConnectionsPerChannel);
    releaseLatch.countDown();
    while (channelCount.get() != 0) {
      Thread.sleep(2);
    }
    Assert.assertEquals(channelInfo.getNumberOfConnections(), maxConnectionsPerChannel);
    channelInfo.cleanup();
    Assert.assertEquals(channelInfo.getNumberOfConnections(), 0);
    channelCount = new AtomicInteger(2 * maxConnectionsPerChannel);
    releaseLatch = new CountDownLatch(1);
    for (int i = 0; i < 2 * maxConnectionsPerChannel; i++) {
=======
    awaitCountdown(channelCount, 1000, exception, "Timed out while waiting for channel count to reach 5");
    Assert.assertEquals(channelInfo.getNumberOfConnections(), 5);

    // try 5 more connections
    channelCount = new CountDownLatch(5);
    for (int i = 0; i < 5; i++) {
>>>>>>> d5fbd568
      BlockingChannelInfoThread infoThread =
          new BlockingChannelInfoThread(channelInfo, channelCount, shouldRelease, releaseComplete, destroyConnection,
              exception);
      Thread t = new Thread(infoThread);
      t.start();
    }
<<<<<<< HEAD
    while (channelCount.get() != maxConnectionsPerChannel) {
      Thread.sleep(2);
    }
    Assert.assertEquals(channelInfo.getNumberOfConnections(), maxConnectionsPerChannel);
    releaseLatch.countDown();
    while (channelCount.get() != 0) {
      Thread.sleep(2);
    }
    Assert.assertEquals(channelInfo.getNumberOfConnections(), maxConnectionsPerChannel);
    channelInfo.cleanup();
    channelCount = new AtomicInteger(maxConnectionsPerChannel / 2);
    releaseLatch = new CountDownLatch(1);
    for (int i = 0; i < (maxConnectionsPerChannel / 2); i++) {
=======
    Assert.assertEquals(channelInfo.getNumberOfConnections(), 5);
    shouldRelease.countDown();
    awaitCountdown(channelCount, 1000, exception, "Timed out while waiting for channel count to reach 5");
    Assert.assertEquals(channelInfo.getNumberOfConnections(), 5);
    awaitCountdown(releaseComplete, 2000, exception, "Timed out while waiting for channels to be released");
    channelInfo.cleanup();
    Assert.assertEquals(channelInfo.getNumberOfConnections(), 0);
  }

  private void underSubscriptionTest(Properties props)
      throws Exception {
    AtomicReference<Exception> exception = new AtomicReference<Exception>();
    BlockingChannelInfo channelInfo =
        new BlockingChannelInfo(new ConnectionPoolConfig(new VerifiableProperties(props)), "127.0.0.1", 6667,
            new MetricRegistry());
    CountDownLatch channelCount = new CountDownLatch(2);
    CountDownLatch shouldRelease = new CountDownLatch(1);
    CountDownLatch releaseComplete = new CountDownLatch(2);
    for (int i = 0; i < 2; i++) {
>>>>>>> d5fbd568
      BlockingChannelInfoThread infoThread =
          new BlockingChannelInfoThread(channelInfo, channelCount, shouldRelease, releaseComplete, true, exception);
      Thread t = new Thread(infoThread);
      t.start();
    }
<<<<<<< HEAD
    releaseLatch.countDown();
    while (channelCount.get() != 0) {
      Thread.sleep(2);
    }
    Assert.assertEquals(channelInfo.getNumberOfConnections(), (maxConnectionsPerChannel / 2));
=======
    shouldRelease.countDown();
    awaitCountdown(releaseComplete, 2000, exception, "Timed out while waiting for channels to be released");
    Assert.assertEquals(channelInfo.getNumberOfConnections(), 2);
>>>>>>> d5fbd568
    channelInfo.getBlockingChannel(1000);
    Assert.assertEquals(channelInfo.getNumberOfConnections(), (maxConnectionsPerChannel / 2));
    channelInfo.cleanup();
    Assert.assertEquals(channelInfo.getNumberOfConnections(), 0);
  }

  class ConnectionPoolThread implements Runnable {

<<<<<<< HEAD
    private AtomicReference<Exception> exception;
    private Map<String, AtomicInteger> channelCount;
    private ConnectionPool connectionPool;
    private boolean destroyConnection;
    private CountDownLatch releaseConnection;
    private Map<String, Port> channelToPortMap;

    public ConnectionPoolThread(Map<String, AtomicInteger> channelCount, Map<String, Port> channelToPortMap,
        ConnectionPool connectionPool, boolean destroyConnection, CountDownLatch releaseConnection,
=======
    private final AtomicReference<Exception> exception;
    private final Map<String, CountDownLatch> channelCount;
    private final ConnectionPool connectionPool;
    private final boolean destroyConnection;
    private final CountDownLatch shouldRelease;
    private final CountDownLatch releaseComplete;

    public ConnectionPoolThread(Map<String, CountDownLatch> channelCount, ConnectionPool connectionPool,
        boolean destroyConnection, CountDownLatch shouldRelease, CountDownLatch releaseComplete,
>>>>>>> d5fbd568
        AtomicReference<Exception> e) {
      this.channelCount = channelCount;
      this.channelToPortMap = channelToPortMap;
      this.connectionPool = connectionPool;
      this.destroyConnection = destroyConnection;
      this.shouldRelease = shouldRelease;
      this.releaseComplete = releaseComplete;
      this.exception = e;
    }

    @Override
    public void run() {
      try {
<<<<<<< HEAD
        List<ConnectedChannel> connectedChannels = new ArrayList<ConnectedChannel>();
        for (String channelStr : channelCount.keySet()) {
          Port port = channelToPortMap.get(channelStr);
          ConnectedChannel channel =
              connectionPool.checkOutConnection("localhost", new Port(port.getPort(), port.getPortType()), 1000);
          connectedChannels.add(channel);
          channelCount.get(channelStr).incrementAndGet();
        }
        releaseConnection.await();
        for (ConnectedChannel channel : connectedChannels) {
          if (destroyConnection) {
            connectionPool.destroyConnection(channel);
          } else {
            connectionPool.checkInConnection(channel);
          }
=======
        ConnectedChannel channel1 = connectionPool.checkOutConnection("localhost", 6667, 1000);
        channelCount.get("localhost" + 6667).countDown();
        ConnectedChannel channel2 = connectionPool.checkOutConnection("localhost", 6668, 1000);
        channelCount.get("localhost" + 6668).countDown();
        ConnectedChannel channel3 = connectionPool.checkOutConnection("localhost", 6669, 1000);
        channelCount.get("localhost" + 6669).countDown();
        if (shouldRelease.await(5000, TimeUnit.MILLISECONDS)) {
          if (destroyConnection) {
            connectionPool.destroyConnection(channel1);
          } else {
            connectionPool.checkInConnection(channel1);
          }
          if (destroyConnection) {
            connectionPool.destroyConnection(channel2);
          } else {
            connectionPool.checkInConnection(channel2);
          }
          if (destroyConnection) {
            connectionPool.destroyConnection(channel3);
          } else {
            connectionPool.checkInConnection(channel3);
          }
        } else if (exception.get() == null) {
          exception.set(new Exception("Timed out waiting for signal to release connections"));
>>>>>>> d5fbd568
        }
      } catch (Exception e) {
        exception.set(e);
      } finally {
        releaseComplete.countDown();
      }
    }
  }

  @Test
  public void testBlockingChannelConnectionPool()
      throws Exception {
    Properties props = new Properties();
    props.put("connectionpool.max.connections.per.port.plain.text", "5");
    props.put("connectionpool.max.connections.per.port.ssl", "5");
    ConnectionPool connectionPool =
        new BlockingChannelConnectionPool(new ConnectionPoolConfig(new VerifiableProperties(props)),
            new MetricRegistry());
    connectionPool.start();

    CountDownLatch releaseConnection = new CountDownLatch(1);
    AtomicReference<Exception> exception = new AtomicReference<Exception>();
    Map<String, AtomicInteger> channelCount = new HashMap<String, AtomicInteger>();
    channelCount.put("localhost" + 6667, new AtomicInteger(0));
    channelCount.put("localhost" + 6668, new AtomicInteger(0));
    channelCount.put("localhost" + 6669, new AtomicInteger(0));
    Map<String, Port> channelToPortMap = new HashMap<String, Port>();
    channelToPortMap.put("localhost" + 6667, new Port(6667, PortType.PLAINTEXT));
    channelToPortMap.put("localhost" + 6668, new Port(6668, PortType.PLAINTEXT));
    channelToPortMap.put("localhost" + 6669, new Port(6669, PortType.PLAINTEXT));
    for (int i = 0; i < 10; i++) {
      ConnectionPoolThread connectionPoolThread =
          new ConnectionPoolThread(channelCount, channelToPortMap, connectionPool, false, releaseConnection, exception);
      Thread t = new Thread(connectionPoolThread);
      t.start();
    }
    waitForConditionAndCheckForException(channelCount, exception, "localhost", 6667, 5);
    waitForConditionAndCheckForException(channelCount, exception, "localhost", 6668, 5);
    waitForConditionAndCheckForException(channelCount, exception, "localhost", 6669, 5);

    releaseConnection.countDown();
    waitForConditionAndCheckForException(channelCount, exception, "localhost", 6667, 10);
    waitForConditionAndCheckForException(channelCount, exception, "localhost", 6668, 10);
    waitForConditionAndCheckForException(channelCount, exception, "localhost", 6669, 10);
    connectionPool.shutdown();
  }

  @Test
  public void testBlockingChannelConnectionPoolForSSL()
      throws Exception {
    Properties props = new Properties();
    props.put("connectionpool.max.connections.per.port.plain.text", "5");
    props.put("connectionpool.max.connections.per.port.ssl", "5");
    ConnectionPool connectionPool =
        new BlockingChannelConnectionPool(new ConnectionPoolConfig(new VerifiableProperties(props)),
            new MetricRegistry());
    connectionPool.start();

    CountDownLatch shouldRelease = new CountDownLatch(1);
    CountDownLatch releaseComplete = new CountDownLatch(10);
    AtomicReference<Exception> exception = new AtomicReference<Exception>();
<<<<<<< HEAD
    Map<String, AtomicInteger> channelCount = new HashMap<String, AtomicInteger>();
    channelCount.put("localhost" + 6667, new AtomicInteger(0));
    channelCount.put("localhost" + 6668, new AtomicInteger(0));
    channelCount.put("localhost" + 6669, new AtomicInteger(0));
    Map<String, Port> channelToPortMap = new HashMap<String, Port>();
    channelToPortMap.put("localhost" + 6667, new Port(6667, PortType.SSL));
    channelToPortMap.put("localhost" + 6668, new Port(6668, PortType.SSL));
    channelToPortMap.put("localhost" + 6669, new Port(6669, PortType.SSL));
    for (int i = 0; i < 10; i++) {
      ConnectionPoolThread connectionPoolThread =
          new ConnectionPoolThread(channelCount, channelToPortMap, connectionPool, false, releaseConnection, exception);
      Thread t = new Thread(connectionPoolThread);
      t.start();
    }
    waitForConditionAndCheckForException(channelCount, exception, "localhost", 6667, 5);
    waitForConditionAndCheckForException(channelCount, exception, "localhost", 6668, 5);
    waitForConditionAndCheckForException(channelCount, exception, "localhost", 6669, 5);

    releaseConnection.countDown();
    waitForConditionAndCheckForException(channelCount, exception, "localhost", 6667, 10);
    waitForConditionAndCheckForException(channelCount, exception, "localhost", 6668, 10);
    waitForConditionAndCheckForException(channelCount, exception, "localhost", 6669, 10);
    connectionPool.shutdown();
  }

  @Test
  public void testBlockingChannelConnectionPoolMixOfPlainTextAndSSL()
      throws Exception {
    Properties props = new Properties();
    props.put("connectionpool.max.connections.per.port.plain.text", "5");
    props.put("connectionpool.max.connections.per.port.ssl", "5");
    ConnectionPool connectionPool =
        new BlockingChannelConnectionPool(new ConnectionPoolConfig(new VerifiableProperties(props)),
            new MetricRegistry());
    connectionPool.start();

    CountDownLatch releaseConnection = new CountDownLatch(1);
    AtomicReference<Exception> exception = new AtomicReference<Exception>();
    Map<String, AtomicInteger> channelCount = new HashMap<String, AtomicInteger>();
    channelCount.put("localhost" + 6667, new AtomicInteger(0));
    channelCount.put("localhost" + 7668, new AtomicInteger(0));
    channelCount.put("localhost" + 6669, new AtomicInteger(0));
    Map<String, Port> channelToPortMap = new HashMap<String, Port>();
    channelToPortMap.put("localhost" + 6667, new Port(6667, PortType.PLAINTEXT));
    channelToPortMap.put("localhost" + 7668, new Port(7668, PortType.SSL));
    channelToPortMap.put("localhost" + 6669, new Port(6669, PortType.PLAINTEXT));
    for (int i = 0; i < 10; i++) {
      ConnectionPoolThread connectionPoolThread =
          new ConnectionPoolThread(channelCount, channelToPortMap, connectionPool, false, releaseConnection, exception);
      Thread t = new Thread(connectionPoolThread);
      t.start();
    }
    waitForConditionAndCheckForException(channelCount, exception, "localhost", 6667, 5);
    waitForConditionAndCheckForException(channelCount, exception, "localhost", 7668, 5);
    waitForConditionAndCheckForException(channelCount, exception, "localhost", 6669, 5);

    releaseConnection.countDown();
    waitForConditionAndCheckForException(channelCount, exception, "localhost", 6667, 10);
    waitForConditionAndCheckForException(channelCount, exception, "localhost", 7668, 10);
    waitForConditionAndCheckForException(channelCount, exception, "localhost", 6669, 10);
    connectionPool.shutdown();
  }

  private void waitForConditionAndCheckForException(Map<String, AtomicInteger> channelCount,
      AtomicReference<Exception> exception, String host, int port, int expectedChannelCount)
      throws Exception {
    while (channelCount.get(host + port).get() != expectedChannelCount && exception.get() == null) {
      Thread.sleep(2);
    }
    if (exception.get() != null) {
=======
    Map<String, CountDownLatch> channelCount = new HashMap<String, CountDownLatch>();
    channelCount.put("localhost" + 6667, new CountDownLatch(5));
    channelCount.put("localhost" + 6668, new CountDownLatch(5));
    channelCount.put("localhost" + 6669, new CountDownLatch(5));
    for (int i = 0; i < 10; i++) {
      ConnectionPoolThread connectionPoolThread =
          new ConnectionPoolThread(channelCount, connectionPool, false, shouldRelease, releaseComplete, exception);
      Thread t = new Thread(connectionPoolThread);
      t.start();
    }
    awaitCountdown(channelCount.get("localhost" + 6667), 1000, exception,
        "Timed out waiting for channel count to reach 5");
    awaitCountdown(channelCount.get("localhost" + 6668), 1000, exception,
        "Timed out waiting for channel count to reach 5");
    awaitCountdown(channelCount.get("localhost" + 6668), 1000, exception,
        "Timed out waiting for channel count to reach 5");

    // reset
    channelCount.put("localhost" + 6667, new CountDownLatch(5));
    channelCount.put("localhost" + 6668, new CountDownLatch(5));
    channelCount.put("localhost" + 6669, new CountDownLatch(5));

    shouldRelease.countDown();
    awaitCountdown(channelCount.get("localhost" + 6667), 1000, exception,
        "Timed out waiting for channel count to reach 5");
    awaitCountdown(channelCount.get("localhost" + 6668), 1000, exception,
        "Timed out waiting for channel count to reach 5");
    awaitCountdown(channelCount.get("localhost" + 6668), 1000, exception,
        "Timed out waiting for channel count to reach 5");
    awaitCountdown(releaseComplete, 2000, exception, "Timed out while waiting for channels to be released");
    connectionPool.shutdown();
  }

  private void awaitCountdown(CountDownLatch countDownLatch, long timeoutMs, AtomicReference<Exception> exception,
      String errMsg)
      throws Exception {
    if (!countDownLatch.await(timeoutMs, TimeUnit.MILLISECONDS)) {
      if (exception.get() == null) {
        exception.set(new Exception(errMsg));
      }
>>>>>>> d5fbd568
      throw exception.get();
    }
  }
}<|MERGE_RESOLUTION|>--- conflicted
+++ resolved
@@ -5,11 +5,9 @@
 import com.github.ambry.config.NetworkConfig;
 import com.github.ambry.config.VerifiableProperties;
 import java.io.IOException;
-<<<<<<< HEAD
 import java.util.ArrayList;
-=======
->>>>>>> d5fbd568
 import java.util.HashMap;
+import java.util.List;
 import java.util.Map;
 import java.util.Properties;
 import java.util.concurrent.CountDownLatch;
@@ -106,38 +104,22 @@
     }
   }
 
-  @Test
-  public void testBlockingChannelInfoForPlainText()
-      throws Exception {
-    testBlockingChannelInfo("127.0.0.1", new Port(6667, PortType.PLAINTEXT), 5, 2);
-  }
-
-  @Test
-  public void testBlockingChannelInfoForSSL()
-      throws Exception {
-    testBlockingChannelInfo("127.0.0.1", new Port(7667, PortType.SSL), 2, 5);
-  }
-
   private void testBlockingChannelInfo(String host, Port port, int maxConnectionsPerPortPlainText,
       int maxConnectionsPerPortSSL)
       throws Exception {
     Properties props = new Properties();
-<<<<<<< HEAD
     props.put("connectionpool.max.connections.per.port.plain.text", "" + maxConnectionsPerPortPlainText);
     props.put("connectionpool.max.connections.per.port.ssl", "" + maxConnectionsPerPortSSL);
     int maxConnectionsPerChannel =
         (port.getPortType() == PortType.PLAINTEXT) ? maxConnectionsPerPortPlainText : maxConnectionsPerPortSSL;
-=======
-    props.put("connectionpool.max.connections.per.host", "5");
-    createAndReleaseSingleChannelTest(props);
-    overSubscriptionTest(props, true);
-    overSubscriptionTest(props, false);
-    underSubscriptionTest(props);
-  }
-
-  private void createAndReleaseSingleChannelTest(Properties props)
+    createAndReleaseSingleChannelTest(props, host, port);
+    overSubscriptionTest(props, host, port, maxConnectionsPerChannel, true);
+    overSubscriptionTest(props, host, port, maxConnectionsPerChannel, false);
+    underSubscriptionTest(props, host, port, (maxConnectionsPerChannel / 2));
+  }
+
+  private void createAndReleaseSingleChannelTest(Properties props, String host, Port port)
       throws InterruptedException, ConnectionPoolTimeoutException {
->>>>>>> d5fbd568
     BlockingChannelInfo channelInfo =
         new BlockingChannelInfo(new ConnectionPoolConfig(new VerifiableProperties(props)), host, port.getPort(),
             new MetricRegistry(), port.getPortType());
@@ -146,141 +128,96 @@
     Assert.assertEquals(channelInfo.getNumberOfConnections(), 1);
     channelInfo.releaseBlockingChannel(blockingChannel);
     Assert.assertEquals(channelInfo.getNumberOfConnections(), 1);
-<<<<<<< HEAD
-    AtomicInteger channelCount = new AtomicInteger(2 * maxConnectionsPerChannel);
-    CountDownLatch releaseLatch = new CountDownLatch(1);
-    for (int i = 0; i < 2 * maxConnectionsPerChannel; i++) {
-=======
-  }
-
-  private void overSubscriptionTest(Properties props, boolean destroyConnection)
+  }
+
+  private void overSubscriptionTest(Properties props, String host, Port port, int maxConnectionsPerChannel,
+      boolean destroyConnection)
       throws Exception {
     AtomicReference<Exception> exception = new AtomicReference<Exception>();
     BlockingChannelInfo channelInfo =
-        new BlockingChannelInfo(new ConnectionPoolConfig(new VerifiableProperties(props)), "127.0.0.1", 6667,
-            new MetricRegistry());
-
-    CountDownLatch channelCount = new CountDownLatch(5);
+        new BlockingChannelInfo(new ConnectionPoolConfig(new VerifiableProperties(props)), host, port.getPort(),
+            new MetricRegistry(), port.getPortType());
+
+    CountDownLatch channelCount = new CountDownLatch(maxConnectionsPerChannel);
     CountDownLatch shouldRelease = new CountDownLatch(1);
-    CountDownLatch releaseComplete = new CountDownLatch(10);
-    for (int i = 0; i < 5; i++) {
->>>>>>> d5fbd568
+    CountDownLatch releaseComplete = new CountDownLatch(2 * maxConnectionsPerChannel);
+    for (int i = 0; i < maxConnectionsPerChannel; i++) {
       BlockingChannelInfoThread infoThread =
           new BlockingChannelInfoThread(channelInfo, channelCount, shouldRelease, releaseComplete, destroyConnection,
               exception);
       Thread t = new Thread(infoThread);
       t.start();
     }
-<<<<<<< HEAD
-    while (channelCount.get() != maxConnectionsPerChannel) {
-      Thread.sleep(2);
-    }
+    awaitCountdown(channelCount, 1000, exception, "Timed out while waiting for channel count to reach 5");
     Assert.assertEquals(channelInfo.getNumberOfConnections(), maxConnectionsPerChannel);
-    releaseLatch.countDown();
-    while (channelCount.get() != 0) {
-      Thread.sleep(2);
-    }
-    Assert.assertEquals(channelInfo.getNumberOfConnections(), maxConnectionsPerChannel);
-    channelInfo.cleanup();
-    Assert.assertEquals(channelInfo.getNumberOfConnections(), 0);
-    channelCount = new AtomicInteger(2 * maxConnectionsPerChannel);
-    releaseLatch = new CountDownLatch(1);
-    for (int i = 0; i < 2 * maxConnectionsPerChannel; i++) {
-=======
-    awaitCountdown(channelCount, 1000, exception, "Timed out while waiting for channel count to reach 5");
-    Assert.assertEquals(channelInfo.getNumberOfConnections(), 5);
-
-    // try 5 more connections
-    channelCount = new CountDownLatch(5);
-    for (int i = 0; i < 5; i++) {
->>>>>>> d5fbd568
+
+    // try "maxConnectionsPerChannel" more connections
+    channelCount = new CountDownLatch(maxConnectionsPerChannel);
+    for (int i = 0; i < maxConnectionsPerChannel; i++) {
       BlockingChannelInfoThread infoThread =
           new BlockingChannelInfoThread(channelInfo, channelCount, shouldRelease, releaseComplete, destroyConnection,
               exception);
       Thread t = new Thread(infoThread);
       t.start();
     }
-<<<<<<< HEAD
-    while (channelCount.get() != maxConnectionsPerChannel) {
-      Thread.sleep(2);
-    }
     Assert.assertEquals(channelInfo.getNumberOfConnections(), maxConnectionsPerChannel);
-    releaseLatch.countDown();
-    while (channelCount.get() != 0) {
-      Thread.sleep(2);
-    }
-    Assert.assertEquals(channelInfo.getNumberOfConnections(), maxConnectionsPerChannel);
-    channelInfo.cleanup();
-    channelCount = new AtomicInteger(maxConnectionsPerChannel / 2);
-    releaseLatch = new CountDownLatch(1);
-    for (int i = 0; i < (maxConnectionsPerChannel / 2); i++) {
-=======
-    Assert.assertEquals(channelInfo.getNumberOfConnections(), 5);
     shouldRelease.countDown();
     awaitCountdown(channelCount, 1000, exception, "Timed out while waiting for channel count to reach 5");
-    Assert.assertEquals(channelInfo.getNumberOfConnections(), 5);
+    Assert.assertEquals(channelInfo.getNumberOfConnections(), maxConnectionsPerChannel);
     awaitCountdown(releaseComplete, 2000, exception, "Timed out while waiting for channels to be released");
     channelInfo.cleanup();
     Assert.assertEquals(channelInfo.getNumberOfConnections(), 0);
   }
 
-  private void underSubscriptionTest(Properties props)
+  private void underSubscriptionTest(Properties props, String host, Port port, int underSubscriptionCount)
       throws Exception {
     AtomicReference<Exception> exception = new AtomicReference<Exception>();
     BlockingChannelInfo channelInfo =
-        new BlockingChannelInfo(new ConnectionPoolConfig(new VerifiableProperties(props)), "127.0.0.1", 6667,
-            new MetricRegistry());
-    CountDownLatch channelCount = new CountDownLatch(2);
+        new BlockingChannelInfo(new ConnectionPoolConfig(new VerifiableProperties(props)), host, port.getPort(),
+            new MetricRegistry(), port.getPortType());
+    CountDownLatch channelCount = new CountDownLatch(underSubscriptionCount);
     CountDownLatch shouldRelease = new CountDownLatch(1);
-    CountDownLatch releaseComplete = new CountDownLatch(2);
-    for (int i = 0; i < 2; i++) {
->>>>>>> d5fbd568
+    CountDownLatch releaseComplete = new CountDownLatch(underSubscriptionCount);
+    for (int i = 0; i < underSubscriptionCount; i++) {
       BlockingChannelInfoThread infoThread =
           new BlockingChannelInfoThread(channelInfo, channelCount, shouldRelease, releaseComplete, true, exception);
       Thread t = new Thread(infoThread);
       t.start();
     }
-<<<<<<< HEAD
-    releaseLatch.countDown();
-    while (channelCount.get() != 0) {
-      Thread.sleep(2);
-    }
-    Assert.assertEquals(channelInfo.getNumberOfConnections(), (maxConnectionsPerChannel / 2));
-=======
     shouldRelease.countDown();
     awaitCountdown(releaseComplete, 2000, exception, "Timed out while waiting for channels to be released");
-    Assert.assertEquals(channelInfo.getNumberOfConnections(), 2);
->>>>>>> d5fbd568
+    Assert.assertEquals(channelInfo.getNumberOfConnections(), underSubscriptionCount);
     channelInfo.getBlockingChannel(1000);
-    Assert.assertEquals(channelInfo.getNumberOfConnections(), (maxConnectionsPerChannel / 2));
+    Assert.assertEquals(channelInfo.getNumberOfConnections(), underSubscriptionCount);
     channelInfo.cleanup();
     Assert.assertEquals(channelInfo.getNumberOfConnections(), 0);
   }
 
+  @Test
+  public void testBlockingChannelInfoForPlainText()
+      throws Exception {
+    testBlockingChannelInfo("127.0.0.1", new Port(6667, PortType.PLAINTEXT), 5, 2);
+  }
+
+  @Test
+  public void testBlockingChannelInfoForSSL()
+      throws Exception {
+    testBlockingChannelInfo("127.0.0.1", new Port(7667, PortType.SSL), 2, 5);
+  }
+
   class ConnectionPoolThread implements Runnable {
 
-<<<<<<< HEAD
-    private AtomicReference<Exception> exception;
-    private Map<String, AtomicInteger> channelCount;
-    private ConnectionPool connectionPool;
-    private boolean destroyConnection;
-    private CountDownLatch releaseConnection;
-    private Map<String, Port> channelToPortMap;
-
-    public ConnectionPoolThread(Map<String, AtomicInteger> channelCount, Map<String, Port> channelToPortMap,
-        ConnectionPool connectionPool, boolean destroyConnection, CountDownLatch releaseConnection,
-=======
     private final AtomicReference<Exception> exception;
     private final Map<String, CountDownLatch> channelCount;
     private final ConnectionPool connectionPool;
     private final boolean destroyConnection;
     private final CountDownLatch shouldRelease;
     private final CountDownLatch releaseComplete;
-
-    public ConnectionPoolThread(Map<String, CountDownLatch> channelCount, ConnectionPool connectionPool,
-        boolean destroyConnection, CountDownLatch shouldRelease, CountDownLatch releaseComplete,
->>>>>>> d5fbd568
-        AtomicReference<Exception> e) {
+    private Map<String, Port> channelToPortMap;
+
+    public ConnectionPoolThread(Map<String, CountDownLatch> channelCount, Map<String, Port> channelToPortMap,
+        ConnectionPool connectionPool, boolean destroyConnection, CountDownLatch shouldRelease,
+        CountDownLatch releaseComplete, AtomicReference<Exception> e) {
       this.channelCount = channelCount;
       this.channelToPortMap = channelToPortMap;
       this.connectionPool = connectionPool;
@@ -293,48 +230,24 @@
     @Override
     public void run() {
       try {
-<<<<<<< HEAD
         List<ConnectedChannel> connectedChannels = new ArrayList<ConnectedChannel>();
         for (String channelStr : channelCount.keySet()) {
           Port port = channelToPortMap.get(channelStr);
           ConnectedChannel channel =
               connectionPool.checkOutConnection("localhost", new Port(port.getPort(), port.getPortType()), 1000);
           connectedChannels.add(channel);
-          channelCount.get(channelStr).incrementAndGet();
+          channelCount.get(channelStr).countDown();
         }
-        releaseConnection.await();
-        for (ConnectedChannel channel : connectedChannels) {
-          if (destroyConnection) {
-            connectionPool.destroyConnection(channel);
-          } else {
-            connectionPool.checkInConnection(channel);
-          }
-=======
-        ConnectedChannel channel1 = connectionPool.checkOutConnection("localhost", 6667, 1000);
-        channelCount.get("localhost" + 6667).countDown();
-        ConnectedChannel channel2 = connectionPool.checkOutConnection("localhost", 6668, 1000);
-        channelCount.get("localhost" + 6668).countDown();
-        ConnectedChannel channel3 = connectionPool.checkOutConnection("localhost", 6669, 1000);
-        channelCount.get("localhost" + 6669).countDown();
         if (shouldRelease.await(5000, TimeUnit.MILLISECONDS)) {
-          if (destroyConnection) {
-            connectionPool.destroyConnection(channel1);
-          } else {
-            connectionPool.checkInConnection(channel1);
-          }
-          if (destroyConnection) {
-            connectionPool.destroyConnection(channel2);
-          } else {
-            connectionPool.checkInConnection(channel2);
-          }
-          if (destroyConnection) {
-            connectionPool.destroyConnection(channel3);
-          } else {
-            connectionPool.checkInConnection(channel3);
+          for (ConnectedChannel channel : connectedChannels) {
+            if (destroyConnection) {
+              connectionPool.destroyConnection(channel);
+            } else {
+              connectionPool.checkInConnection(channel);
+            }
           }
         } else if (exception.get() == null) {
           exception.set(new Exception("Timed out waiting for signal to release connections"));
->>>>>>> d5fbd568
         }
       } catch (Exception e) {
         exception.set(e);
@@ -355,35 +268,42 @@
             new MetricRegistry());
     connectionPool.start();
 
-    CountDownLatch releaseConnection = new CountDownLatch(1);
+    CountDownLatch shouldRelease = new CountDownLatch(1);
+    CountDownLatch releaseComplete = new CountDownLatch(10);
     AtomicReference<Exception> exception = new AtomicReference<Exception>();
-    Map<String, AtomicInteger> channelCount = new HashMap<String, AtomicInteger>();
-    channelCount.put("localhost" + 6667, new AtomicInteger(0));
-    channelCount.put("localhost" + 6668, new AtomicInteger(0));
-    channelCount.put("localhost" + 6669, new AtomicInteger(0));
+    Map<String, CountDownLatch> channelCount = new HashMap<String, CountDownLatch>();
+    channelCount.put("localhost" + 6667, new CountDownLatch(5));
+    channelCount.put("localhost" + 6668, new CountDownLatch(5));
+    channelCount.put("localhost" + 6669, new CountDownLatch(5));
     Map<String, Port> channelToPortMap = new HashMap<String, Port>();
     channelToPortMap.put("localhost" + 6667, new Port(6667, PortType.PLAINTEXT));
     channelToPortMap.put("localhost" + 6668, new Port(6668, PortType.PLAINTEXT));
     channelToPortMap.put("localhost" + 6669, new Port(6669, PortType.PLAINTEXT));
     for (int i = 0; i < 10; i++) {
       ConnectionPoolThread connectionPoolThread =
-          new ConnectionPoolThread(channelCount, channelToPortMap, connectionPool, false, releaseConnection, exception);
+          new ConnectionPoolThread(channelCount, channelToPortMap, connectionPool, false, shouldRelease,
+              releaseComplete, exception);
       Thread t = new Thread(connectionPoolThread);
       t.start();
     }
-    waitForConditionAndCheckForException(channelCount, exception, "localhost", 6667, 5);
-    waitForConditionAndCheckForException(channelCount, exception, "localhost", 6668, 5);
-    waitForConditionAndCheckForException(channelCount, exception, "localhost", 6669, 5);
-
-    releaseConnection.countDown();
-    waitForConditionAndCheckForException(channelCount, exception, "localhost", 6667, 10);
-    waitForConditionAndCheckForException(channelCount, exception, "localhost", 6668, 10);
-    waitForConditionAndCheckForException(channelCount, exception, "localhost", 6669, 10);
+    for (String channelStr : channelCount.keySet()) {
+      awaitCountdown(channelCount.get(channelStr), 1000, exception, "Timed out waiting for channel count to reach 5");
+    }
+    // reset
+    for (String channelStr : channelCount.keySet()) {
+      channelCount.put(channelStr, new CountDownLatch(5));
+    }
+    shouldRelease.countDown();
+    for (String channelStr : channelCount.keySet()) {
+      awaitCountdown(channelCount.get(channelStr), 1000, exception, "Timed out waiting for channel count to reach 5");
+    }
+
+    awaitCountdown(releaseComplete, 2000, exception, "Timed out while waiting for channels to be released");
     connectionPool.shutdown();
   }
 
   @Test
-  public void testBlockingChannelConnectionPoolForSSL()
+  public void testSSLBlockingChannelConnectionPool()
       throws Exception {
     Properties props = new Properties();
     props.put("connectionpool.max.connections.per.port.plain.text", "5");
@@ -396,107 +316,33 @@
     CountDownLatch shouldRelease = new CountDownLatch(1);
     CountDownLatch releaseComplete = new CountDownLatch(10);
     AtomicReference<Exception> exception = new AtomicReference<Exception>();
-<<<<<<< HEAD
-    Map<String, AtomicInteger> channelCount = new HashMap<String, AtomicInteger>();
-    channelCount.put("localhost" + 6667, new AtomicInteger(0));
-    channelCount.put("localhost" + 6668, new AtomicInteger(0));
-    channelCount.put("localhost" + 6669, new AtomicInteger(0));
+    Map<String, CountDownLatch> channelCount = new HashMap<String, CountDownLatch>();
+    channelCount.put("localhost" + 6667, new CountDownLatch(5));
+    channelCount.put("localhost" + 6668, new CountDownLatch(5));
+    channelCount.put("localhost" + 6669, new CountDownLatch(5));
     Map<String, Port> channelToPortMap = new HashMap<String, Port>();
     channelToPortMap.put("localhost" + 6667, new Port(6667, PortType.SSL));
     channelToPortMap.put("localhost" + 6668, new Port(6668, PortType.SSL));
     channelToPortMap.put("localhost" + 6669, new Port(6669, PortType.SSL));
     for (int i = 0; i < 10; i++) {
       ConnectionPoolThread connectionPoolThread =
-          new ConnectionPoolThread(channelCount, channelToPortMap, connectionPool, false, releaseConnection, exception);
+          new ConnectionPoolThread(channelCount, channelToPortMap, connectionPool, false, shouldRelease,
+              releaseComplete, exception);
       Thread t = new Thread(connectionPoolThread);
       t.start();
     }
-    waitForConditionAndCheckForException(channelCount, exception, "localhost", 6667, 5);
-    waitForConditionAndCheckForException(channelCount, exception, "localhost", 6668, 5);
-    waitForConditionAndCheckForException(channelCount, exception, "localhost", 6669, 5);
-
-    releaseConnection.countDown();
-    waitForConditionAndCheckForException(channelCount, exception, "localhost", 6667, 10);
-    waitForConditionAndCheckForException(channelCount, exception, "localhost", 6668, 10);
-    waitForConditionAndCheckForException(channelCount, exception, "localhost", 6669, 10);
-    connectionPool.shutdown();
-  }
-
-  @Test
-  public void testBlockingChannelConnectionPoolMixOfPlainTextAndSSL()
-      throws Exception {
-    Properties props = new Properties();
-    props.put("connectionpool.max.connections.per.port.plain.text", "5");
-    props.put("connectionpool.max.connections.per.port.ssl", "5");
-    ConnectionPool connectionPool =
-        new BlockingChannelConnectionPool(new ConnectionPoolConfig(new VerifiableProperties(props)),
-            new MetricRegistry());
-    connectionPool.start();
-
-    CountDownLatch releaseConnection = new CountDownLatch(1);
-    AtomicReference<Exception> exception = new AtomicReference<Exception>();
-    Map<String, AtomicInteger> channelCount = new HashMap<String, AtomicInteger>();
-    channelCount.put("localhost" + 6667, new AtomicInteger(0));
-    channelCount.put("localhost" + 7668, new AtomicInteger(0));
-    channelCount.put("localhost" + 6669, new AtomicInteger(0));
-    Map<String, Port> channelToPortMap = new HashMap<String, Port>();
-    channelToPortMap.put("localhost" + 6667, new Port(6667, PortType.PLAINTEXT));
-    channelToPortMap.put("localhost" + 7668, new Port(7668, PortType.SSL));
-    channelToPortMap.put("localhost" + 6669, new Port(6669, PortType.PLAINTEXT));
-    for (int i = 0; i < 10; i++) {
-      ConnectionPoolThread connectionPoolThread =
-          new ConnectionPoolThread(channelCount, channelToPortMap, connectionPool, false, releaseConnection, exception);
-      Thread t = new Thread(connectionPoolThread);
-      t.start();
-    }
-    waitForConditionAndCheckForException(channelCount, exception, "localhost", 6667, 5);
-    waitForConditionAndCheckForException(channelCount, exception, "localhost", 7668, 5);
-    waitForConditionAndCheckForException(channelCount, exception, "localhost", 6669, 5);
-
-    releaseConnection.countDown();
-    waitForConditionAndCheckForException(channelCount, exception, "localhost", 6667, 10);
-    waitForConditionAndCheckForException(channelCount, exception, "localhost", 7668, 10);
-    waitForConditionAndCheckForException(channelCount, exception, "localhost", 6669, 10);
-    connectionPool.shutdown();
-  }
-
-  private void waitForConditionAndCheckForException(Map<String, AtomicInteger> channelCount,
-      AtomicReference<Exception> exception, String host, int port, int expectedChannelCount)
-      throws Exception {
-    while (channelCount.get(host + port).get() != expectedChannelCount && exception.get() == null) {
-      Thread.sleep(2);
-    }
-    if (exception.get() != null) {
-=======
-    Map<String, CountDownLatch> channelCount = new HashMap<String, CountDownLatch>();
-    channelCount.put("localhost" + 6667, new CountDownLatch(5));
-    channelCount.put("localhost" + 6668, new CountDownLatch(5));
-    channelCount.put("localhost" + 6669, new CountDownLatch(5));
-    for (int i = 0; i < 10; i++) {
-      ConnectionPoolThread connectionPoolThread =
-          new ConnectionPoolThread(channelCount, connectionPool, false, shouldRelease, releaseComplete, exception);
-      Thread t = new Thread(connectionPoolThread);
-      t.start();
-    }
-    awaitCountdown(channelCount.get("localhost" + 6667), 1000, exception,
-        "Timed out waiting for channel count to reach 5");
-    awaitCountdown(channelCount.get("localhost" + 6668), 1000, exception,
-        "Timed out waiting for channel count to reach 5");
-    awaitCountdown(channelCount.get("localhost" + 6668), 1000, exception,
-        "Timed out waiting for channel count to reach 5");
-
+    for (String channelStr : channelCount.keySet()) {
+      awaitCountdown(channelCount.get(channelStr), 1000, exception, "Timed out waiting for channel count to reach 5");
+    }
     // reset
-    channelCount.put("localhost" + 6667, new CountDownLatch(5));
-    channelCount.put("localhost" + 6668, new CountDownLatch(5));
-    channelCount.put("localhost" + 6669, new CountDownLatch(5));
-
+    for (String channelStr : channelCount.keySet()) {
+      channelCount.put(channelStr, new CountDownLatch(5));
+    }
     shouldRelease.countDown();
-    awaitCountdown(channelCount.get("localhost" + 6667), 1000, exception,
-        "Timed out waiting for channel count to reach 5");
-    awaitCountdown(channelCount.get("localhost" + 6668), 1000, exception,
-        "Timed out waiting for channel count to reach 5");
-    awaitCountdown(channelCount.get("localhost" + 6668), 1000, exception,
-        "Timed out waiting for channel count to reach 5");
+    for (String channelStr : channelCount.keySet()) {
+      awaitCountdown(channelCount.get(channelStr), 1000, exception, "Timed out waiting for channel count to reach 5");
+    }
+
     awaitCountdown(releaseComplete, 2000, exception, "Timed out while waiting for channels to be released");
     connectionPool.shutdown();
   }
@@ -508,7 +354,6 @@
       if (exception.get() == null) {
         exception.set(new Exception(errMsg));
       }
->>>>>>> d5fbd568
       throw exception.get();
     }
   }
