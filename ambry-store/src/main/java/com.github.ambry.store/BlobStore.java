package com.github.ambry.store;

import com.codahale.metrics.Timer;
import com.github.ambry.config.StoreConfig;
import com.github.ambry.utils.FileLock;
import com.github.ambry.utils.Scheduler;
import org.slf4j.Logger;
import org.slf4j.LoggerFactory;
import com.codahale.metrics.MetricRegistry;

import java.io.File;
import java.util.ArrayList;
import java.util.List;
import java.io.IOException;

/**
 * The blob store that controls the log and index
 */
public class BlobStore implements Store {

  private Log log;
  private BlobPersistentIndex index;
  private final String dataDir;
  private final Scheduler scheduler;
  private Logger logger = LoggerFactory.getLogger(getClass());
  /* A lock that prevents concurrent writes to the log */
  private Object lock = new Object();
  private boolean started;
  private StoreConfig config;
  private long capacityInBytes;
  private static String LockFile = ".lock";
  private FileLock fileLock;
  private StoreKeyFactory factory;
  private MessageStoreRecovery recovery;
  private StoreMetrics metrics;


  public BlobStore(StoreConfig config,
                   Scheduler scheduler,
                   MetricRegistry registry,
                   String dataDir,
                   long capacityInBytes,
                   StoreKeyFactory factory,
                   MessageStoreRecovery recovery) {
    this.metrics = new StoreMetrics(dataDir, registry);
    this.dataDir = dataDir;
    this.scheduler = scheduler;
    this.config = config;
    this.capacityInBytes = capacityInBytes;
    this.factory = factory;
    this.recovery = recovery;
  }

  @Override
  public void start() throws StoreException {
    synchronized (lock) {
      if (started)
        throw new StoreException("Store already started", StoreErrorCodes.Store_Already_Started);
      final Timer.Context context = metrics.storeStartTime.time();
      try {
        // Check if the data dir exist. If it does not exist, create it
        File dataFile = new File(dataDir);
        if (!dataFile.exists()) {
          logger.info("data directory {} not found. creating it",  dataDir);
          boolean created = dataFile.mkdir();
          if (!created)
            throw new StoreException("Failed to create directory for data dir " + dataDir,
                                     StoreErrorCodes.Initialization_Error);
        }
        if(!dataFile.isDirectory() || !dataFile.canRead())
          throw new StoreException(dataFile.getAbsolutePath() + " is either not a directory or is not readable",
                                   StoreErrorCodes.Initialization_Error);

        // lock the directory
        fileLock = new FileLock(new File(dataDir, LockFile));
        if(!fileLock.tryLock())
          throw new StoreException("Failed to acquire lock on file " + dataDir +
                                   ". Another process or thread is using this directory.",
                                   StoreErrorCodes.Initialization_Error);
<<<<<<< HEAD
        log = new Log(dataDir, metrics, capacityInBytes);
        index = new BlobPersistentIndex(dataDir, scheduler, log, config, factory, recovery);
=======
        log = new Log(dataDir, capacityInBytes, metrics);
        index = new BlobPersistentIndex(dataDir, scheduler, log, config, factory, recovery, metrics);
        // set the log end offset to the recovered offset from the index after initializing it
        log.setLogEndOffset(index.getCurrentEndOffset());
>>>>>>> a84915c3
        started = true;
      }
      catch (Exception e) {
        logger.error("Error while starting store for directory {} with exception {}",dataDir, e);
        throw new StoreException("Error while starting store for dir " + dataDir, StoreErrorCodes.Initialization_Error);
      }
      finally {
        context.stop();
      }
    }
  }

  @Override
  public StoreInfo get(List<? extends StoreKey> ids) throws StoreException {
    // allows concurrent gets
    final Timer.Context context = metrics.getResponse.time();
    try {
      checkStarted();
      List<BlobReadOptions> readOptions = new ArrayList<BlobReadOptions>(ids.size());
      List<MessageInfo> messageInfo = new ArrayList<MessageInfo>(ids.size());
      for (StoreKey key : ids) {
        BlobReadOptions readInfo = index.getBlobReadInfo(key);
        readOptions.add(readInfo);
        messageInfo.add(new MessageInfo(key, readInfo.getSize(), readInfo.getTTL()));
      }
      MessageReadSet readSet = log.getView(readOptions);
      return new StoreInfo(readSet, messageInfo);
    }
    catch (IOException e) {
      throw new StoreException("io error while trying to fetch blobs : " + e, StoreErrorCodes.IOError);
    }
    finally {
      context.stop();
    }
  }

  @Override
  public void put(MessageWriteSet messageSetToWrite) throws StoreException {
    synchronized (lock) {
      final Timer.Context context = metrics.putResponse.time();
      checkStarted();
      try {
        if (messageSetToWrite.getMessageSetInfo().size() == 0)
          throw new IllegalArgumentException("Message write set cannot be empty");
        // if any of the keys alreadys exist in the store, we fail
        for (MessageInfo info : messageSetToWrite.getMessageSetInfo()) {
          if (index.exists(info.getStoreKey())) {
            throw new StoreException("key {} already exist in store. cannot be overwritten", StoreErrorCodes.Already_Exist);
          }
        }
        long writeStartOffset = log.getLogEndOffset();
        messageSetToWrite.writeTo(log);
        List<MessageInfo> messageInfo = messageSetToWrite.getMessageSetInfo();
        ArrayList<BlobIndexEntry> indexEntries = new ArrayList<BlobIndexEntry>(messageInfo.size());
        for (MessageInfo info : messageInfo) {
          BlobIndexValue value = new BlobIndexValue(info.getSize(),
                                                    writeStartOffset,
                                                    (byte)0,
                                                    info.getTimeToLiveInMs());
          BlobIndexEntry entry = new BlobIndexEntry(info.getStoreKey(), value);
          indexEntries.add(entry) ;
          writeStartOffset += info.getSize();
        }
<<<<<<< HEAD
        FileSpan fileSpan = new FileSpan(log.getLogEndOffset() - messageInfo.get(0).getSize(), log.getLogEndOffset());
        index.addToIndex(indexEntries, fileSpan);
        metrics.writes.inc(1);
=======
        index.addToIndex(indexEntries, log.getLogEndOffset());
>>>>>>> a84915c3
      }
      catch (IOException e) {
        throw new StoreException("io error while trying to fetch blobs : " + e, StoreErrorCodes.IOError);
      }
      finally {
        context.stop();
      }
    }
  }

  @Override
  public void delete(MessageWriteSet messageSetToDelete) throws StoreException {
    synchronized (lock) {
      final Timer.Context context = metrics.deleteResponse.time();
      checkStarted();
      try {
        messageSetToDelete.writeTo(log);
        List<MessageInfo> infoList = messageSetToDelete.getMessageSetInfo();
        for (MessageInfo info : infoList) {
          FileSpan fileSpan = new FileSpan(log.getLogEndOffset() - info.getSize(), log.getLogEndOffset());
          index.markAsDeleted(info.getStoreKey(), fileSpan);
        }
      }
      catch (IOException e) {
        throw new StoreException("io error while trying to delete blobs : " + e, StoreErrorCodes.IOError);
      }
      finally {
        context.stop();
      }
    }
  }

  @Override
  public void updateTTL(MessageWriteSet messageSetToUpdateTTL) throws StoreException {
    synchronized (lock) {
      final Timer.Context context = metrics.ttlResponse.time();
      checkStarted();
      try {
        messageSetToUpdateTTL.writeTo(log);
        List<MessageInfo> infoList = messageSetToUpdateTTL.getMessageSetInfo();
        for (MessageInfo info : infoList) {
          FileSpan fileSpan = new FileSpan(log.getLogEndOffset() - info.getSize(), log.getLogEndOffset());
          index.updateTTL(info.getStoreKey(), info.getTimeToLiveInMs(), fileSpan);
        }
      }
      catch (IOException e) {
        throw new StoreException("io error while trying to update ttl for blobs : " + e, StoreErrorCodes.IOError);
      }
      finally {
        context.stop();
      }
    }
  }

  @Override
  public void shutdown() throws StoreException {
    synchronized (lock) {
      checkStarted();
      try {
        index.close();
        log.close();
        started = false;
      }
      catch (Exception e) {
        logger.error("Shutdown of store failed for directory {}", dataDir);
      }
      finally {
        try {
          fileLock.destroy();
        }
        catch (IOException e) {
          logger.error("IO Exception while trying to close the file lock {}", e);
        }
      }
    }
  }

  private void checkStarted() throws StoreException {
    if (!started)
      throw new StoreException("Store not started", StoreErrorCodes.Store_Not_Started);
  }
}<|MERGE_RESOLUTION|>--- conflicted
+++ resolved
@@ -77,15 +77,10 @@
           throw new StoreException("Failed to acquire lock on file " + dataDir +
                                    ". Another process or thread is using this directory.",
                                    StoreErrorCodes.Initialization_Error);
-<<<<<<< HEAD
-        log = new Log(dataDir, metrics, capacityInBytes);
-        index = new BlobPersistentIndex(dataDir, scheduler, log, config, factory, recovery);
-=======
         log = new Log(dataDir, capacityInBytes, metrics);
         index = new BlobPersistentIndex(dataDir, scheduler, log, config, factory, recovery, metrics);
         // set the log end offset to the recovered offset from the index after initializing it
         log.setLogEndOffset(index.getCurrentEndOffset());
->>>>>>> a84915c3
         started = true;
       }
       catch (Exception e) {
@@ -149,13 +144,9 @@
           indexEntries.add(entry) ;
           writeStartOffset += info.getSize();
         }
-<<<<<<< HEAD
         FileSpan fileSpan = new FileSpan(log.getLogEndOffset() - messageInfo.get(0).getSize(), log.getLogEndOffset());
         index.addToIndex(indexEntries, fileSpan);
         metrics.writes.inc(1);
-=======
-        index.addToIndex(indexEntries, log.getLogEndOffset());
->>>>>>> a84915c3
       }
       catch (IOException e) {
         throw new StoreException("io error while trying to fetch blobs : " + e, StoreErrorCodes.IOError);
